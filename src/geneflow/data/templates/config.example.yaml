--- conflicted
+++ resolved
@@ -358,11 +358,7 @@
 #    order of appearance. STDOUT is piped from one execution command to the
 #    next. Thus, within pipe execution items, the "stdout" field is ignored. 
 #    Nested "pipe" fields are also ignored, preventing recursive piping. 
-<<<<<<< HEAD
-# 4. multi: (Optionsl) If included, all remaining fields at this level are
-=======
 # 4. multi: (Optional) If included, all remaining fields at this level are
->>>>>>> 7b5e7e43
 #    ignored. The multi field is an array, with each array item containing an
 #    execution item. Each included execution item can be a pipe, or another 
 #    multi, allowing for nested execution.
